--- conflicted
+++ resolved
@@ -12,12 +12,8 @@
   createLoguxCreator,
   createStoreCreator,
   useSubscription,
-<<<<<<< HEAD
   CrossTabClient,
+  useDispatch,
   subscribe,
   Client
-=======
-  useDispatch,
-  subscribe
->>>>>>> 9f278d39
 }