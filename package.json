--- conflicted
+++ resolved
@@ -102,11 +102,7 @@
   ],
   "size-limit": [
     {
-<<<<<<< HEAD
-      "import": "{ CrossTabClient, createStoreCreator, useSubscription }",
-=======
-      "import": "{ createLoguxCreator, useSubscription, useDispatch }",
->>>>>>> 9f278d39
+      "import": "{ CrossTabClient, createStoreCreator, useSubscription, useDispatch }",
       "limit": "11 KB"
     }
   ],
